--- conflicted
+++ resolved
@@ -96,11 +96,7 @@
       {
         name: undefined,
         container: undefined,
-<<<<<<< HEAD
-        is_cvmfs: undefined,
-=======
         connector: undefined,
->>>>>>> bd5fe96d
         pre_processing_stage: undefined,
         execution_stage: undefined,
         post_processing_stage: undefined,
