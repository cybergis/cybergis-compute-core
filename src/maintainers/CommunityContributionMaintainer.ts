import SingularityConnector from "../connectors/SingularityConnector";
import SingularityConnector from "../connectors/SingularityConnector";
import SingularityConnector from "../connectors/SingularityConnector";
import BaseMaintainer from "./BaseMaintainer";
import XSEDEUtil from "../lib/XSEDEUtil";
import { ResultFolderContentManager } from "../lib/JobUtil";
import { executableManifest, GitFolder } from "../types";
import GitUtil from "../lib/GitUtil";
import { Git } from "../models/Git";
import { Folder } from "../models/Folder";
import { FolderUploaderHelper } from "../FolderUploader";

class CommunityContributionMaintainer extends BaseMaintainer {
  public connector: SingularityConnector;

  public resultFolderContentManager: ResultFolderContentManager =
    new ResultFolderContentManager();

  public executableManifest: executableManifest;

<<<<<<< HEAD
  async onDefine() {
=======
  onDefine() {
>>>>>>> a88966f4
    this.connector = this.getSingularityConnector();
  }

  /**
   * On maintainer initialization, set executableManifest, and give it to the connector. Update the event log to reflect the job being initialized or encountering a system error.
   *
   * @async
   */
  async onInit() {
    try {
      const connection = await this.db.connect();

      // check if local executable file is git
      const localExecutableFolder = this.job.localExecutableFolder;
      if (localExecutableFolder.type != "git")
        throw new Error(
          "community contribution currently don't accept non-git code"
        );

      // get executable manifest
      const git = await connection
        .getRepository(Git)
        .findOne((localExecutableFolder as GitFolder).gitId);
      if (!git)
        throw new Error("could not find git repo executable in this job");
      this.executableManifest = await GitUtil.getExecutableManifest(git);
      
      if (this.executableManifest.connector == "SingCVMFSConnector"){
<<<<<<< HEAD
        console.log("SingCVMFS Condition Triggered");
        this.connector = this.getSingCVMFSConnector();
        console.log(this.connector);
=======
        this.connector = this.getSingCVMFSConnector();
>>>>>>> a88966f4
      }

      // upload executable folder
      if (!this.job.localExecutableFolder)
        throw new Error("job.localExecutableFolder is required");
      this.emitEvent("SLURM_UPLOAD_EXECUTABLE", `uploading executable folder`);
      var uploader = await FolderUploaderHelper.upload(
        this.job.localExecutableFolder,
        this.job.hpc,
        this.job.userId,
        this.job.id,
        this.connector
      );
      this.connector.setRemoteExecutableFolderPath(uploader.hpcPath);
      this.job.remoteExecutableFolder = await connection
        .getRepository(Folder)
        .findOne(uploader.id);

      // upload data folder
      if (this.job.localDataFolder) {
        this.emitEvent("SLURM_UPLOAD_DATA", `uploading data folder`);
        uploader = await FolderUploaderHelper.upload(
          this.job.localDataFolder,
          this.job.hpc,
          this.job.userId,
          this.job.id,
          this.connector
        );
        this.connector.setRemoteDataFolderPath(uploader.hpcPath);
        this.job.remoteDataFolder = await connection
          .getRepository(Folder)
          .findOne(uploader.id);
      } else if (this.job.remoteDataFolder) {
        this.connector.setRemoteDataFolderPath(
          this.job.remoteDataFolder.hpcPath
        );
      }

      // create empty result folder
      this.emitEvent("SLURM_CREATE_RESULT", `create result folder`);
      uploader = await FolderUploaderHelper.upload(
        { type: "empty" },
        this.job.hpc,
        this.job.userId,
        this.job.id,
        this.connector
      );
      this.connector.setRemoteResultFolderPath(uploader.hpcPath);
      this.job.remoteResultFolder = await connection
        .getRepository(Folder)
        .findOne(uploader.id);

      // update job
      await this.updateJob({
        remoteDataFolder: this.job.remoteDataFolder,
        remoteExecutableFolder: this.job.remoteExecutableFolder,
        remoteResultFolder: this.job.remoteResultFolder,
      });

      // submit
      await this.connector.execExecutableManifestWithinImage(
        this.executableManifest,
        this.slurm
      );
      await this.connector.submit();
      this.emitEvent(
        "JOB_INIT",
        "job [" + this.id + "] is initialized, waiting for job completion"
      );
      XSEDEUtil.jobLog(this.connector.slurm_id, this.hpc, this.job);
    } catch (e) {
      this.emitEvent(
        "JOB_RETRY",
        "job [" + this.id + "] encountered system error " + e.toString()
      );
    }
  }

  /**
   * If the job is complete, download the results to the remote result file path, and if it encounters an error, update the event log to reflect this.
   *
   * @async
   */
  async onMaintain() {
    try {
      var status = await this.connector.getStatus();
      // failing condition
      if (status == "ERROR" || status == "F" || status == "NF") {
        this.emitEvent(
          "JOB_FAILED",
          "job [" + this.id + "] failed with status " + status
        );
        return;
      }
      // complete condition
      if (status == "C" || status == "CD" || status == "UNKNOWN") {
        // collect logs
        await this.connector.getSlurmStdout();
        await this.connector.getSlurmStderr();
        // update job usage
        this.emitEvent("JOB_ENDED", "job [" + this.id + "] finished");
        const usage = await this.connector.getUsage();
        this.updateJob(usage);
        // submit again to XSEDE
        XSEDEUtil.jobLog(this.connector.slurm_id, this.hpc, this.job); // for backup submit
        // fetch result folder content
        // TODO: make this shorter
        var contents = await this.connector.getRemoteResultFolderContent();
        var defaultResultFolderDownloadablePath =
          this.executableManifest.default_result_folder_downloadable_path;
        if (defaultResultFolderDownloadablePath) {
          // bring default downloadable to front (for frontend display)
          contents.sort((a, b) =>
            a == defaultResultFolderDownloadablePath
              ? -1
              : b == defaultResultFolderDownloadablePath
              ? 1
              : 0
          );
          if (defaultResultFolderDownloadablePath[0] != "/") {
            defaultResultFolderDownloadablePath = `/${defaultResultFolderDownloadablePath}`;
            contents.sort((a, b) =>
              a == defaultResultFolderDownloadablePath
                ? -1
                : b == defaultResultFolderDownloadablePath
                ? 1
                : 0
            );
          }
        }
        await this.resultFolderContentManager.put(this.id, contents);
      }
    } catch (e) {
      this.emitEvent(
        "JOB_RETRY",
        "job [" + this.id + "] encountered system error " + e.toString()
      );
    }
  }

  /**
   * Pause the connector
   */
  async onPause() {
    await this.connector.pause();
  }

  /**
   * Resume the connector
   */
  async onResume() {
    await this.connector.resume();
  }

  /**
   * Cancel the connector
   */
  async onCancel() {
    await this.connector.cancel();
  }
}
export default CommunityContributionMaintainer;<|MERGE_RESOLUTION|>--- conflicted
+++ resolved
@@ -18,11 +18,7 @@
 
   public executableManifest: executableManifest;
 
-<<<<<<< HEAD
-  async onDefine() {
-=======
   onDefine() {
->>>>>>> a88966f4
     this.connector = this.getSingularityConnector();
   }
 
@@ -51,13 +47,7 @@
       this.executableManifest = await GitUtil.getExecutableManifest(git);
       
       if (this.executableManifest.connector == "SingCVMFSConnector"){
-<<<<<<< HEAD
-        console.log("SingCVMFS Condition Triggered");
         this.connector = this.getSingCVMFSConnector();
-        console.log(this.connector);
-=======
-        this.connector = this.getSingCVMFSConnector();
->>>>>>> a88966f4
       }
 
       // upload executable folder
