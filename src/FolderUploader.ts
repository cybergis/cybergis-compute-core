--- conflicted
+++ resolved
@@ -48,16 +48,10 @@
     this.hpcConfig = hpcConfigMap[hpcName];
     if (!this.hpcConfig)
       throw new Error(`cannot find hpcConfig with name ${hpcName}`);
-<<<<<<< HEAD
-
-=======
-    
->>>>>>> d0bf93f9
+
     this.id = Helper.generateId();
     this.userId = userId;
     
-    this.hpcPath = path.join(this.hpcConfig.root_path, this.id);
-
     this.hpcPath = path.join(this.hpcConfig.root_path, this.id);
 
     this.isComplete = false;
