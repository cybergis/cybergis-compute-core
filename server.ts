--- conflicted
+++ resolved
@@ -262,17 +262,6 @@
 })
 
 /**
-<<<<<<< HEAD
- * /:
- *  get:
- *      descrption: Return a dictionary of attributes of the current user's job.
- *  responses:
- *      200:
- *          description: Return a dictionary of attributes of the current user's job.
- *      402:
- *          description: Returns a list of errors with the format of the req body if there are any, or "invalid token" if there is no user logged in.      
- */
-=======
   * /:
   *  get:
   *      description: Returns all of the jobs for the currrent user.
@@ -281,7 +270,6 @@
   *          402:
   *              description: Returns a list of errors with the format of the req body along with "invalid input" if there are any, or "invalid token" if there is no user logged in.
   */
->>>>>>> 65614a91
 app.get('/user/job', async (req, res) => {
     var body = req.body
     var errors = requestErrors(validator.validate(body, schemas.user))
