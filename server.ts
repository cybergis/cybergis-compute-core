--- conflicted
+++ resolved
@@ -1,8 +1,12 @@
-<<<<<<< HEAD
 import Supervisor from "./src/Supervisor";
 import { Git } from "./src/models/Git";
 import Helper from "./src/Helper";
-import { hpcConfig, maintainerConfig, containerConfig } from "./src/types";
+import {
+  hpcConfig,
+  maintainerConfig,
+  containerConfig,
+  folderEditable,
+} from "./src/types";
 import {
   config,
   containerConfigMap,
@@ -34,36 +38,6 @@
 app.use(bodyParser.urlencoded({ extended: true }));
 app.use(
   fileUpload({
-=======
-import Supervisor from './src/Supervisor'
-import { Git } from './src/models/Git'
-import Helper from './src/Helper'
-import { hpcConfig, maintainerConfig, containerConfig, folderEditable } from './src/types'
-import { config, containerConfigMap, hpcConfigMap, maintainerConfigMap, jupyterGlobusMap } from './configs/config'
-import GlobusUtil, { GlobusTaskListManager } from './src/lib/GlobusUtil'
-import express = require('express')
-import { Job } from './src/models/Job'
-import JupyterHub from './src/JupyterHub'
-import DB from './src/DB'
-import Statistic from './src/Statistic'
-import * as path from 'path'
-import JobUtil, { ResultFolderContentManager } from './src/lib/JobUtil'
-import GitUtil from './src/lib/GitUtil'
-import SSHCredentialGuard from './src/SSHCredentialGuard'
-import { Folder } from './src/models/Folder'
-const swaggerUI = require('swagger-ui-express')
-const swaggerDocument = require('../production/swagger.json')
-const bodyParser = require('body-parser')
-const Validator = require('jsonschema').Validator;
-const fileUpload = require('express-fileupload')
-const morgan = require('morgan')
-
-const app = express()
-app.use(bodyParser.json())
-app.use(morgan('combined'))
-app.use(bodyParser.urlencoded({ extended: true }))
-app.use(fileUpload({
->>>>>>> 7a1bc54f
     limits: { fileSize: config.local_file_system.limit_in_mb * 1024 * 1024 },
     useTempFiles: true,
     abortOnLimit: true,
@@ -103,44 +77,28 @@
     properties: {
       jupyterhubApiToken: { type: "string" },
     },
-<<<<<<< HEAD
-    required: ["jupyterhubApiToken"],
-  },
-  updateJob: {
-    type: "object",
-    properties: {
-      jupyterhubApiToken: { type: "string" },
-      param: { type: "object" },
-      env: { type: "object" },
-      slurm: { type: "object" },
-      localExecutableFolder: { type: "object" },
-      localDataFolder: { type: "object" },
-      remoteDataFolder: { type: "string" },
-      remoteExecutableFolder: { type: "string" },
-=======
     updateFolder: {
-        type: 'object',
-        properties: {
-            jupyterhubApiToken: { type: 'string' },
-            name: { type: 'string' },
-            isWritable: { type: 'boolean' },
-        },
-        required: ['jupyterhubApiToken']
+      type: "object",
+      properties: {
+        jupyterhubApiToken: { type: "string" },
+        name: { type: "string" },
+        isWritable: { type: "boolean" },
+      },
+      required: ["jupyterhubApiToken"],
     },
     updateJob: {
-        type: 'object',
-        properties: {
-            jupyterhubApiToken: { type: 'string' },
-            param: { type: 'object' },
-            env: { type: 'object' },
-            slurm: { type: 'object' },
-            localExecutableFolder: { type: 'object' },
-            localDataFolder: { type: 'object' },
-            remoteDataFolder: { type: 'string' },
-            remoteExecutableFolder: { type: 'string' }
-        },
-        required: ['jupyterhubApiToken']
->>>>>>> 7a1bc54f
+      type: "object",
+      properties: {
+        jupyterhubApiToken: { type: "string" },
+        param: { type: "object" },
+        env: { type: "object" },
+        slurm: { type: "object" },
+        localExecutableFolder: { type: "object" },
+        localDataFolder: { type: "object" },
+        remoteDataFolder: { type: "string" },
+        remoteExecutableFolder: { type: "string" },
+      },
+      required: ["jupyterhubApiToken"],
     },
     required: ["jupyterhubApiToken"],
   },
@@ -359,16 +317,14 @@
   }
 
   const connection = await db.connect();
-  const jobs = await connection
-    .getRepository(Job)
-    .find({
-      where: { userId: res.locals.username },
-      relations: [
-        "remoteDataFolder",
-        "remoteResultFolder",
-        "remoteExecutableFolder",
-      ],
-    });
+  const jobs = await connection.getRepository(Job).find({
+    where: { userId: res.locals.username },
+    relations: [
+      "remoteDataFolder",
+      "remoteResultFolder",
+      "remoteExecutableFolder",
+    ],
+  });
   res.json({ job: Helper.job2object(jobs) });
 });
 
@@ -446,7 +402,6 @@
 });
 
 /**
-<<<<<<< HEAD
  * @openapi
  * /maintainer:
  *  get:
@@ -528,6 +483,81 @@
   res.json(folder);
 });
 
+app.delete("/folder/:folderId", async function (req, res) {
+  const body = req.body;
+  const errors = requestErrors(validator.validate(body, schemas.user));
+
+  if (errors.length > 0) {
+    res.status(402).json({ error: "invalid input", messages: errors });
+    return;
+  }
+  if (!res.locals.username) {
+    res.status(402).json({ error: "invalid token" });
+    return;
+  }
+
+  const folderId = req.params.folderId;
+  const connection = await db.connect();
+  const folder = await connection
+    .getRepository(Folder)
+    .findOne({ userId: res.locals.username, id: folderId });
+  if (!folder) {
+    res.status(404).json({ error: "unknown folder with id " + folderId });
+    return;
+  }
+
+  try {
+    await connection.getRepository(Folder).softDelete(folderId);
+    res.status(200).json({ success: true });
+  } catch (err) {
+    res.status(401).json({ error: "encountered error: " + err.toString() });
+    return;
+  }
+});
+
+app.put("/folder/:folderId", async function (req, res) {
+  const body = req.body;
+  const errors = requestErrors(validator.validate(body, schemas.updateFolder));
+
+  if (errors.length > 0) {
+    res.status(402).json({ error: "invalid input", messages: errors });
+    return;
+  }
+  if (!res.locals.username) {
+    res.status(402).json({ error: "invalid token" });
+    return;
+  }
+
+  const folderId = req.params.folderId;
+  const connection = await db.connect();
+  const folder = await connection
+    .getRepository(Folder)
+    .findOne({ userId: res.locals.username, id: folderId });
+  if (!folder) {
+    res.status(404).json({ error: "unknown folder with id " + folderId });
+    return;
+  }
+
+  if (body.name) folder.name = body.name;
+  if (body.isWritable) folder.isWritable = body.isWritable;
+  try {
+    await connection
+      .createQueryBuilder()
+      .update(Folder)
+      .where("id = :id", { id: folderId })
+      .set(await prepareDataForDB(body, ["name", "isWritable"]))
+      .execute();
+
+    const updatedFolder = await connection
+      .getRepository(Folder)
+      .findOne(folderId);
+    res.status(200).json(updatedFolder);
+  } catch (err) {
+    res.status(401).json({ error: "encountered error: " + err.toString() });
+    return;
+  }
+});
+
 app.post("/folder/:folderId/download/globus-init", async function (req, res) {
   const body = req.body;
   const errors = requestErrors(
@@ -626,206 +656,6 @@
     return;
   }
 });
-=======
-  * @openapi
-  * /maintainer:
-  *  get:
-  *      description: Returns current containerConfig
-  *      responses:
-  *          200:
-  *              description: Returns current containerConfig
-  */
-app.get('/container', function (req, res) {
-    var parseContainer = (dest: {[key: string]: containerConfig}) => {
-        var out = {}
-        for (var i in dest) {
-            var d: containerConfig = JSON.parse(JSON.stringify(dest[i])) // hard copy
-            if (!(i in ['dockerfile', 'dockerhub'])) out[i] = d
-        }
-        return out
-    }
-    res.json({ container: parseContainer(containerConfigMap) })
-})
-
-app.get('/git', async function (req, res) {
-    var parseGit = async (dest: Git[]) => {
-        var out = {}
-        for (var i in dest) {
-            try {
-                await GitUtil.refreshGit(dest[i])
-                out[dest[i].id] = await GitUtil.getExecutableManifest(dest[i])
-            } catch (e) {
-                console.error(`cannot clone git: ${e.toString()}`)
-            }
-        }
-        return out
-    }
-
-    var connection = await db.connect()
-    var gits = await connection.getRepository(Git).find({ order: { id: "DESC" } })
-    res.json({ git: await parseGit(gits) })
-})
-
-app.get('/folder', async function (req, res) {
-    const body = req.body
-    const errors = requestErrors(validator.validate(body, schemas.user))
-
-    if (errors.length > 0) {
-        res.status(402).json({ error: "invalid input", messages: errors }); return
-    }
-    if (!res.locals.username) {
-        res.status(402).json({ error: "invalid token" }); return
-    }
-
-    const connection = await db.connect()
-    const folder = await connection.getRepository(Folder).find({ userId: res.locals.username })
-    res.json({ folder: folder })
-})
-
-app.get('/folder/:folderId', async function (req, res) {
-    const body = req.body
-    const errors = requestErrors(validator.validate(body, schemas.user))
-
-    if (errors.length > 0) {
-        res.status(402).json({ error: "invalid input", messages: errors }); return
-    }
-    if (!res.locals.username) {
-        res.status(402).json({ error: "invalid token" }); return
-    }
-
-    const connection = await db.connect()
-    const folder = await connection.getRepository(Folder).find({ userId: res.locals.username, id: req.params.folderId })
-    res.json(folder)
-})
-
-app.delete('/folder/:folderId', async function (req, res) {
-    const body = req.body
-    const errors = requestErrors(validator.validate(body, schemas.user))
-
-    if (errors.length > 0) {
-        res.status(402).json({ error: "invalid input", messages: errors }); return
-    }
-    if (!res.locals.username) {
-        res.status(402).json({ error: "invalid token" }); return
-    }
-
-    const folderId = req.params.folderId
-    const connection = await db.connect()
-    const folder = await connection.getRepository(Folder).findOne({ userId: res.locals.username, id: folderId})
-    if (!folder) {
-        res.status(404).json({ error: "unknown folder with id " + folderId }); return
-    }
-
-    try {
-        await connection.getRepository(Folder).softDelete(folderId)
-        res.status(200).json({ success: true })
-    } catch (err) {
-        res.status(401).json({ error: "encountered error: " + err.toString() }); return
-    }
-})
-
-app.put('/folder/:folderId', async function (req, res) {
-    const body = req.body
-    const errors = requestErrors(validator.validate(body, schemas.updateFolder))
-
-    if (errors.length > 0) {
-        res.status(402).json({ error: "invalid input", messages: errors }); return
-    }
-    if (!res.locals.username) {
-        res.status(402).json({ error: "invalid token" }); return
-    }
-
-    const folderId = req.params.folderId
-    const connection = await db.connect()
-    const folder = await connection.getRepository(Folder).findOne({ userId: res.locals.username, id: folderId})
-    if (!folder) {
-        res.status(404).json({ error: "unknown folder with id " + folderId }); return
-    }
-
-    if (body.name) folder.name = body.name
-    if (body.isWritable) folder.isWritable = body.isWritable
-    try {
-        await connection.createQueryBuilder()
-            .update(Folder)
-            .where('id = :id', { id:  folderId })
-            .set(await prepareDataForDB(body, ['name', 'isWritable']))
-            .execute()
-
-        const updatedFolder =  await connection.getRepository(Folder).findOne(folderId)
-        res.status(200).json(updatedFolder)
-    } catch (err) {
-        res.status(401).json({ error: "encountered error: " + err.toString() }); return
-    }
-})
-
-app.post('/folder/:folderId/download/globus-init', async function (req, res) {
-    const body = req.body
-    const errors = requestErrors(validator.validate(body, schemas.initGlobusDownload))
-    if (errors.length > 0) {
-        res.status(402).json({ error: "invalid input", messages: errors }); return
-    }
-    if (!res.locals.username) {
-        res.status(402).json({ error: "invalid token" }); return
-    }
-
-    // get folder
-    const folderId = req.params.folderId
-    const connection = await db.connect()
-    const folder = await connection.getRepository(Folder).findOneOrFail(folderId)
-    if (!folder) {
-        res.status(403).json({ error: `cannot find folder with id ${folderId}`}); return
-    }
-    const existingTransferJob = await globusTaskList.get(folderId)
-    if (existingTransferJob) {
-        res.status(403).json({ error: `a globus job is currently running on folder with id ${folderId}` }); return
-    }
-    // get jupyter globus config
-    const hpcConfig = hpcConfigMap[folder.hpc]
-    if (!hpcConfig) {
-        res.status(403).json({ error: `cannot find hpc ${folder.hpc}` }); return
-    }
-    // init transfer 
-    const fromPath = body.fromPath ? path.join(folder.globusPath, body.fromPath) : folder.globusPath
-    const from = { path:  fromPath, endpoint: hpcConfig.globus.endpoint }
-    const to = { path: body.toPath, endpoint: body.toEndpoint }
-    console.log(from, to)
-    try {
-        const globusTaskId = await GlobusUtil.initTransfer(from, to, hpcConfig, `download-folder-${folder.id}`)
-        await globusTaskList.put(folderId, globusTaskId)
-        res.json({ globus_task_id: globusTaskId })
-    } catch (err) {
-        res.status(403).json({ error: `failed to init globus with error: ${err.toString()}` }); return
-    }
-})
-
-app.get('/folder/:folderId/download/globus-status', async function (req, res) {
-    const body = req.body
-    const errors = requestErrors(validator.validate(body, schemas.user))
-    if (errors.length > 0) {
-        res.status(402).json({ error: "invalid input", messages: errors }); return
-    }
-    if (!res.locals.username) {
-        res.status(402).json({ error: "invalid token" }); return
-    }
-
-    // get folder
-    const folderId = req.params.folderId
-    const connection = await db.connect()
-    const folder = await connection.getRepository(Folder).findOneOrFail(folderId)
-    if (!folder) {
-        res.status(403).json({ error: `cannot find folder with id ${folderId}` }); return
-    }
-    // query status
-    const globusTaskId = await globusTaskList.get(folderId)
-    try {
-        const status = await GlobusUtil.queryTransferStatus(globusTaskId, hpcConfigMap[folder.hpc])
-        if (['SUCCEEDED', 'FAILED'].includes(status)) await globusTaskList.remove(folderId)
-        res.json({ status: status })
-    } catch (err) {
-        res.status(403).json({ error: `failed to query globus with error: ${err.toString()}` }); return
-    }
-})
->>>>>>> 7a1bc54f
 
 // job
 app.post("/job", async function (req, res) {
@@ -960,18 +790,16 @@
 
   try {
     const connection = await db.connect();
-    job = await connection
-      .getRepository(Job)
-      .findOneOrFail(
-        { id: jobId, userId: res.locals.username },
-        {
-          relations: [
-            "remoteExecutableFolder",
-            "remoteDataFolder",
-            "remoteResultFolder",
-          ],
-        }
-      );
+    job = await connection.getRepository(Job).findOneOrFail(
+      { id: jobId, userId: res.locals.username },
+      {
+        relations: [
+          "remoteExecutableFolder",
+          "remoteDataFolder",
+          "remoteResultFolder",
+        ],
+      }
+    );
   } catch (e) {
     res.status(401).json({ error: "invalid access", messages: [e.toString()] });
     return;
@@ -1122,20 +950,18 @@
   try {
     const jobId = req.params.jobId;
     const connection = await db.connect();
-    const job = await connection
-      .getRepository(Job)
-      .findOneOrFail(
-        { id: jobId, userId: res.locals.username },
-        {
-          relations: [
-            "remoteExecutableFolder",
-            "remoteDataFolder",
-            "remoteResultFolder",
-            "events",
-            "logs",
-          ],
-        }
-      );
+    const job = await connection.getRepository(Job).findOneOrFail(
+      { id: jobId, userId: res.locals.username },
+      {
+        relations: [
+          "remoteExecutableFolder",
+          "remoteDataFolder",
+          "remoteResultFolder",
+          "events",
+          "logs",
+        ],
+      }
+    );
     res.json(Helper.job2object(job));
   } catch (e) {
     res.json({ error: "invalid access", messages: [e.toString()] });
