{
    "keeling_community": {
        "ip": "keeling.earth.illinois.edu",
        "port": 22,
        "is_community_account": true,
        "community_login": {
            "user": "cigi-gisolve",
            "use_local_key": false,
            "external_key": {
                "private_key_path": "/job_supervisor/keys/cigi-gisolve.key",
                "passphrase": null
            }
        },
        "root_path": "/data/keeling/a/cigi-gisolve/scratch",
        "init_sbatch_script": [
            "# module use /data/cigi/common/cigi-modules",
            "module use gnu/openmpi-4.1.2-gnu-4.8.5"
        ],
        "job_pool_capacity": 10,
        "globus": {
            "identity": "apadmana@illinois.edu",
            "endpoint": "a1fa3d20-123d-11ec-ba7d-138ac5bdb19f",
            "root_path": "/"
        }
    },
    "expanse_community": {
        "ip": "login.expanse.sdsc.edu",
        "port": 22,
        "is_community_account": true,
        "community_login": {
            "user": "cybergis",
            "use_local_key": false,
            "external_key": {
                "private_key_path": "/job_supervisor/keys/cigi-gisolve.key",
                "passphrase": null
            }
        },
        "root_path": "/home/cybergis/scratch_folder/",
        "job_pool_capacity": 10,
        "globus": {
            "identity": "apadmana@illinois.edu",
            "endpoint": "b256c034-1578-11eb-893e-0a5521ff3f4b",
            "root_path": "/home/cybergis/scratch_folder/"
        },
        "init_sbatch_script": [
            "module load DefaultModules",
            "module load singularitypro/3.9"
        ],
        "init_sbatch_options": [
<<<<<<< HEAD
            "#SBATCH --constraint="lustre",
=======
            "#SBATCH --constraint=lustre",
>>>>>>> cc12e44c
            "#SBATCH --partition=shared",
            "#SBATCH --nodes=1",
            "#SBATCH --account=TG-EAR190007"
        ],
        "xsede_job_log_credential": {
            "xsederesourcename": "expanse.sdsc.xsede.org",
<<<<<<< HEAD
            "apikey": "cybergisx-39615605a4e6bac3fbfaae432b3c3e05"
=======
            "apikey": "cybergisjupyterf-93822479703396e9a441a0915b834b1d"
>>>>>>> cc12e44c
        }
    },
    "bridges_community_gpu": {
        "ip": "bridges2.psc.edu",
        "port": 22,
        "is_community_account": true,
        "community_login": {
            "user": "cybergis",
            "use_local_key": false,
            "external_key": {
                "private_key_path": "/job_supervisor/keys/cigi-gisolve.key",
                "passphrase": null
            }
        },
        "root_path": "/jet/home/cybergis/data",
        "job_pool_capacity": 10,
        "globus": {
            "identity": "apadmana@illinois.edu",
            "endpoint": "8e5f3a0a-542d-11eb-a45a-0e095b4c2e55",
            "root_path": "/jet/home/cybergis/data"
        },
        "init_sbatch_options": [
            "#SBATCH --partition=GPU"
        ]
    }
}<|MERGE_RESOLUTION|>--- conflicted
+++ resolved
@@ -47,22 +47,14 @@
             "module load singularitypro/3.9"
         ],
         "init_sbatch_options": [
-<<<<<<< HEAD
-            "#SBATCH --constraint="lustre",
-=======
             "#SBATCH --constraint=lustre",
->>>>>>> cc12e44c
             "#SBATCH --partition=shared",
             "#SBATCH --nodes=1",
             "#SBATCH --account=TG-EAR190007"
         ],
         "xsede_job_log_credential": {
             "xsederesourcename": "expanse.sdsc.xsede.org",
-<<<<<<< HEAD
-            "apikey": "cybergisx-39615605a4e6bac3fbfaae432b3c3e05"
-=======
-            "apikey": "cybergisjupyterf-93822479703396e9a441a0915b834b1d"
->>>>>>> cc12e44c
+            "apikey": "XXXXXXXXXXXXXXXXXXXXXXXXXXXXXXXXXXXXXX"
         }
     },
     "bridges_community_gpu": {
