--- conflicted
+++ resolved
@@ -1,5 +1,4 @@
 {
-<<<<<<< HEAD
     "keeling_community": {
         "ip": "keeling.earth.illinois.edu",
         "port": 22,
@@ -17,8 +16,8 @@
             "# module use /data/cigi/common/cigi-modules",
             "module load gnu/openmpi-4.1.2-gnu-4.8.5",
             "CYBERGIS_COMPUTE_BASE=$(pwd)",
-	    "source ~/.bashrc  # this adds the `singcvmfs` executable to the path",
-	    "cd $CYBERGIS_COMPUTE_BASE",
+            "source ~/.bashrc  # this adds the `singcvmfs` executable to the path",
+            "cd $CYBERGIS_COMPUTE_BASE",
             "export SINGCVMFS_REPOSITORIES=\"grid.cern.ch,cybergis.illinois.edu\"  # required for singcvmfs, specifies repositories",
             "export BASE=\"$(pwd)\"",
             "export tmp_path=\"/tmp/cvmfs-$(openssl rand -hex 12)\"",
@@ -29,34 +28,9 @@
             "identity": "apadmana@illinois.edu",
             "endpoint": "a1fa3d20-123d-11ec-ba7d-138ac5bdb19f",
             "root_path": "/"
-        }
-=======
-  "keeling_community": {
-    "ip": "keeling.earth.illinois.edu",
-    "port": 22,
-    "is_community_account": true,
-    "community_login": {
-      "user": "cigi-gisolve",
-      "use_local_key": false,
-      "external_key": {
-        "private_key_path": "/job_supervisor/keys/cigi-gisolve.key",
-        "passphrase": null
-      }
->>>>>>> be2a02aa
-    },
-    "root_path": "/data/keeling/a/cigi-gisolve/scratch",
-    "init_sbatch_script": [
-      "# module use /data/cigi/common/cigi-modules",
-      "module load gnu/openmpi-4.1.2-gnu-4.8.5"
-    ],
-    "job_pool_capacity": 10,
-    "globus": {
-      "identity": "apadmana@illinois.edu",
-      "endpoint": "a1fa3d20-123d-11ec-ba7d-138ac5bdb19f",
-      "root_path": "/"
-    },
-    "mount": {
-      "/data/cigi/scratch/cigi-gisolve/compute_shared": "/compute_shared"
+        },
+	"mount": {
+		"/data/cigi/scratch/cigi-gisolve/compute_shared": "/compute_shared"
     }
   },
   "expanse_community": {
