{
    "keeling_community": {
        "ip": "keeling.earth.illinois.edu",
        "port": 22,
        "is_community_account": true,
        "community_login": {
            "user": "cigi-gisolve",
            "use_local_key": false,
            "external_key": {
                "private_key_path": "/job_supervisor/keys/cigi-gisolve.key",
                "passphrase": null
            }
        },
        "root_path": "/data/keeling/a/cigi-gisolve/scratch",
        "init_sbatch_script": [
            "# module use /data/cigi/common/cigi-modules",
            "module load gnu/openmpi-4.1.2-gnu-4.8.5",
            "CYBERGIS_COMPUTE_BASE=$(pwd)",
<<<<<<< HEAD
	    "source ~/.bashrc  # this adds the `singcvmfs` executable to the path",
	    "cd $CYBERGIS_COMPUTE_BASE",
=======
            "source ~/.bashrc  # this adds the `singcvmfs` executable to the path",
            "cd $CYBERGIS_COMPUTE_BASE",
>>>>>>> bd5fe96d
            "export SINGCVMFS_REPOSITORIES=\"grid.cern.ch,cybergis.illinois.edu\"  # required for singcvmfs, specifies repositories",
            "export BASE=\"$(pwd)\"",
            "export tmp_path=\"/tmp/cvmfs-$(openssl rand -hex 12)\"",
            "mkdir $tmp_path"
        ],
        "job_pool_capacity": 10,
        "globus": {
            "identity": "apadmana@illinois.edu",
            "endpoint": "a1fa3d20-123d-11ec-ba7d-138ac5bdb19f",
            "root_path": "/"
        },
	"mount": {
		"/data/cigi/scratch/cigi-gisolve/compute_shared": "/compute_shared"
    }
  },
  "expanse_community": {
    "ip": "login.expanse.sdsc.edu",
    "port": 22,
    "is_community_account": true,
    "community_login": {
      "user": "cybergis",
      "use_local_key": false,
      "external_key": {
        "private_key_path": "/job_supervisor/keys/cigi-gisolve.key",
        "passphrase": null
      }
    },
    "root_path": "/home/cybergis/scratch_folder/",
    "job_pool_capacity": 10,
    "globus": {
      "identity": "apadmana@illinois.edu",
      "endpoint": "b256c034-1578-11eb-893e-0a5521ff3f4b",
      "root_path": "/home/cybergis/scratch_folder/"
    },
    "mount": {
      "/expanse/lustre/projects/usu104/cybergis/compute": "/compute_shared"
    },
    "init_sbatch_script": [
      "module load DefaultModules",
      "module load singularitypro/3.9"
    ],
    "init_sbatch_options": [
      "#SBATCH --constraint=lustre",
      "#SBATCH --partition=shared",
      "#SBATCH --nodes=1",
      "#SBATCH --account=TG-EAR190007"
    ],
    "xsede_job_log_credential": {
      "xsederesourcename": "expanse.sdsc.xsede.org",
      "apikey": "XXXXXXXXXXXXXXXXXXXXXXXXXXXXXXXXXXXXX"
    }
  },
  "bridges_community_gpu": {
    "ip": "bridges2.psc.edu",
    "port": 22,
    "is_community_account": true,
    "community_login": {
      "user": "cybergis",
      "use_local_key": false,
      "external_key": {
        "private_key_path": "/job_supervisor/keys/cigi-gisolve.key",
        "passphrase": null
      }
    },
    "root_path": "/jet/home/cybergis/data",
    "job_pool_capacity": 10,
    "globus": {
      "identity": "apadmana@illinois.edu",
      "endpoint": "8e5f3a0a-542d-11eb-a45a-0e095b4c2e55",
      "root_path": "/jet/home/cybergis/data"
    },
    "init_sbatch_options": ["#SBATCH --partition=GPU-shared"]
  },
  "anvil_community": {
    "ip": "anvil.rcac.purdue.edu",
    "port": 22,
    "is_community_account": true,
    "community_login": {
      "user": "x-cybergis",
      "use_local_key": false,
      "external_key": {
        "private_key_path": "/job_supervisor/keys/cigi-gisolve.key",
        "passphrase": null
      }
    },
    "root_path": "/anvil/scratch/x-cybergis/compute/",
    "job_pool_capacity": 10,
    "globus": {
      "identity": "apadmana@illinois.edu",
      "endpoint": "4fb6aabc-a900-4ca1-ad62-b33fee950930",
      "root_path": "/"
    },
    "mount": {
      "/anvil/projects/x-cis220065/x-cybergis/compute": "/compute_shared"
    },
    "init_sbatch_script": [
      "module load gcc",
      "module load openmpi",
      "CYBERGIS_COMPUTE_BASE=$(pwd)",
      "source ~/.bashrc  # this adds the `singcvmfs` executable to the path",
      "cd $CYBERGIS_COMPUTE_BASE",
      "export SINGCVMFS_REPOSITORIES=\"grid.cern.ch,cybergis.illinois.edu\"  # required for singcvmfs, specifies repositories",
      "export BASE=\"$(pwd)\"",
      "export tmp_path=\"/tmp/cvmfs-$(openssl rand -hex 12)\"",
      "mkdir $tmp_path"],
    "init_sbatch_options": ["#SBATCH --partition=shared", "#SBATCH --nodes=1"]
  }
}<|MERGE_RESOLUTION|>--- conflicted
+++ resolved
@@ -16,13 +16,8 @@
             "# module use /data/cigi/common/cigi-modules",
             "module load gnu/openmpi-4.1.2-gnu-4.8.5",
             "CYBERGIS_COMPUTE_BASE=$(pwd)",
-<<<<<<< HEAD
-	    "source ~/.bashrc  # this adds the `singcvmfs` executable to the path",
-	    "cd $CYBERGIS_COMPUTE_BASE",
-=======
             "source ~/.bashrc  # this adds the `singcvmfs` executable to the path",
             "cd $CYBERGIS_COMPUTE_BASE",
->>>>>>> bd5fe96d
             "export SINGCVMFS_REPOSITORIES=\"grid.cern.ch,cybergis.illinois.edu\"  # required for singcvmfs, specifies repositories",
             "export BASE=\"$(pwd)\"",
             "export tmp_path=\"/tmp/cvmfs-$(openssl rand -hex 12)\"",
